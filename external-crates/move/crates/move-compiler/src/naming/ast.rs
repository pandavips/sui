// Copyright (c) The Diem Core Contributors
// Copyright (c) The Move Contributors
// SPDX-License-Identifier: Apache-2.0

use crate::{
    diagnostics::WarningFilters,
    expansion::ast::{
        ability_constraints_ast_debug, ability_modifiers_ast_debug, AbilitySet, Attributes,
        DottedUsage, Fields, Friend, ImplicitUseFunCandidate, ModuleIdent, Mutability, TargetKind,
        Value, Value_, Visibility,
    },
    parser::ast::{
        self as P, Ability_, BinOp, ConstantName, DatatypeName, Field, FunctionName, UnaryOp,
        VariantName, ENTRY_MODIFIER, MACRO_MODIFIER, NATIVE_MODIFIER,
    },
    shared::{
        ast_debug::*, known_attributes::SyntaxAttribute, program_info::NamingProgramInfo,
        unique_map::UniqueMap, *,
    },
};
use move_ir_types::location::*;
use move_symbol_pool::Symbol;
use once_cell::sync::Lazy;
use std::{
    collections::{BTreeMap, BTreeSet, VecDeque},
    fmt,
};

//**************************************************************************************************
// Program
//**************************************************************************************************

#[derive(Debug, Clone)]
pub struct Program {
    pub info: NamingProgramInfo,
    pub inner: Program_,
}

#[derive(Debug, Clone)]
pub struct Program_ {
    pub modules: UniqueMap<ModuleIdent, ModuleDefinition>,
}

#[derive(Debug, Clone, Eq, PartialEq, Ord, PartialOrd)]
pub enum Neighbor_ {
    Dependency,
    Friend,
}
pub type Neighbor = Spanned<Neighbor_>;

//**************************************************************************************************
// Use Funs
//**************************************************************************************************

#[derive(Debug, Clone, Copy, PartialEq, Eq)]
pub enum UseFunKind {
    Explicit,
    // From a function declaration in the module
    FunctionDeclaration,
    // From a normal, non 'use fun' use declaration,
    UseAlias,
}

#[derive(Debug, Clone, Eq, PartialEq)]
pub struct UseFun {
    pub loc: Loc,
    pub attributes: Attributes,
    pub is_public: Option<Loc>,
    pub tname: TypeName,
    pub target_function: (ModuleIdent, FunctionName),
    // If None, disregard any use/unused information.
    // If Some, we track whether or not the associated function alias was used prior to receiver
    pub kind: UseFunKind,
    // Set to true on usage during typing on usage.
    // For UseAlias implicit use funs, this might already be set to true if it was used in a
    // non method syntax case
    pub used: bool,
}

// Mapping from type to their possible "methods"
pub type ResolvedUseFuns = BTreeMap<TypeName, UniqueMap<Name, UseFun>>;

// Color for scopes of use funs and variables
pub type Color = u16;

#[derive(Debug, Clone, Eq, PartialEq)]
pub struct UseFuns {
    pub color: Color,
    pub resolved: ResolvedUseFuns,
    pub implicit_candidates: UniqueMap<Name, ImplicitUseFunCandidate>,
}

//**************************************************************************************************
// Syntax Methods
//**************************************************************************************************

#[derive(Debug, Copy, Clone, Eq, PartialEq, Ord, PartialOrd)]
pub enum SyntaxMethodKind_ {
    Index,
    IndexMut,
    // ForMut,
    // ForImm,
    // ForVal,
    // Assign,
}

pub type SyntaxMethodKind = Spanned<SyntaxMethodKind_>;

#[derive(Debug, Clone, Eq, PartialEq)]
pub struct SyntaxMethod {
    pub loc: Loc,
    pub public_visibility: Loc,
    pub tname: TypeName,
    pub target_function: (ModuleIdent, FunctionName),
    pub kind: SyntaxMethodKind,
    // We don't track usage because we require these to be public.
}

#[derive(Clone, Debug, Eq, PartialEq)]
pub struct IndexSyntaxMethods {
    pub index_mut: Option<Box<SyntaxMethod>>,
    pub index: Option<Box<SyntaxMethod>>,
}

#[derive(Clone, Debug, Eq, PartialEq, Default)]
pub struct SyntaxMethodEntry {
    pub index: Option<Box<IndexSyntaxMethods>>,
}

// Mapping from type to their possible "syntax methods"
pub type SyntaxMethods = BTreeMap<TypeName, SyntaxMethodEntry>;

//**************************************************************************************************
// Modules
//**************************************************************************************************

#[derive(Debug, Clone)]
pub struct ModuleDefinition {
    pub loc: Loc,
    pub warning_filter: WarningFilters,
    // package name metadata from compiler arguments, not used for any language rules
    pub package_name: Option<Symbol>,
    pub attributes: Attributes,
    pub target_kind: TargetKind,
    pub use_funs: UseFuns,
    pub syntax_methods: SyntaxMethods,
    pub friends: UniqueMap<ModuleIdent, Friend>,
    pub structs: UniqueMap<DatatypeName, StructDefinition>,
    pub enums: UniqueMap<DatatypeName, EnumDefinition>,
    pub constants: UniqueMap<ConstantName, Constant>,
    pub functions: UniqueMap<FunctionName, Function>,
}

//**************************************************************************************************
// Data Types
//**************************************************************************************************

#[derive(Debug, PartialEq, Eq, Clone)]
pub struct DatatypeTypeParameter {
    pub param: TParam,
    pub is_phantom: bool,
}

#[derive(Debug, PartialEq, Eq, Clone)]
pub struct StructDefinition {
    pub warning_filter: WarningFilters,
    // index in the original order as defined in the source file
    pub index: usize,
    pub attributes: Attributes,
    pub abilities: AbilitySet,
    pub type_parameters: Vec<DatatypeTypeParameter>,
    pub fields: StructFields,
}

#[derive(Debug, PartialEq, Eq, Clone)]
pub enum StructFields {
    Defined(/* positional */ bool, Fields<Type>),
    Native(Loc),
}

#[derive(Debug, Clone, PartialEq)]
pub struct EnumDefinition {
    pub warning_filter: WarningFilters,
    // index in the original order as defined in the source file
    pub index: usize,
    pub attributes: Attributes,
    pub abilities: AbilitySet,
    pub type_parameters: Vec<DatatypeTypeParameter>,
    pub variants: UniqueMap<VariantName, VariantDefinition>,
}

#[derive(Debug, PartialEq, Clone)]
pub struct VariantDefinition {
    // index in the original order as defined in the source file
    pub index: usize,
    pub loc: Loc,
    pub fields: VariantFields,
}

#[derive(Debug, PartialEq, Clone)]
pub enum VariantFields {
    Defined(/* positional */ bool, Fields<Type>),
    Empty,
}

//**************************************************************************************************
// Functions
//**************************************************************************************************

#[derive(PartialEq, Eq, Debug, Clone)]
pub struct FunctionSignature {
    pub type_parameters: Vec<TParam>,
    pub parameters: Vec<(Mutability, Var, Type)>,
    pub return_type: Type,
}

#[derive(PartialEq, Debug, Clone)]
pub enum FunctionBody_ {
    Defined(Sequence),
    Native,
}
pub type FunctionBody = Spanned<FunctionBody_>;

#[derive(PartialEq, Debug, Clone)]
pub struct Function {
    pub loc: Loc,
    pub warning_filter: WarningFilters,
    // index in the original order as defined in the source file
    pub index: usize,
    pub attributes: Attributes,
    pub visibility: Visibility,
    pub entry: Option<Loc>,
    pub macro_: Option<Loc>,
    pub signature: FunctionSignature,
    pub body: FunctionBody,
}

//**************************************************************************************************
// Constants
//**************************************************************************************************

#[derive(PartialEq, Debug, Clone)]
pub struct Constant {
    pub warning_filter: WarningFilters,
    // index in the original order as defined in the source file
    pub index: usize,
    pub attributes: Attributes,
    pub loc: Loc,
    pub signature: Type,
    pub value: Exp,
}

//**************************************************************************************************
// Types
//**************************************************************************************************

#[derive(Debug, PartialEq, Clone, Copy, PartialOrd, Eq, Ord)]
pub enum BuiltinTypeName_ {
    // address
    Address,
    // signer
    Signer,
    // u8
    U8,
    // u16
    U16,
    // u32
    U32,
    // u64
    U64,
    // u128
    U128,
    // u256
    U256,
    // Vector
    Vector,
    // bool
    Bool,
}
pub type BuiltinTypeName = Spanned<BuiltinTypeName_>;

#[derive(Debug, PartialEq, Eq, PartialOrd, Ord, Clone)]
#[allow(clippy::large_enum_variant)]
pub enum TypeName_ {
    // exp-list/tuple type
    Multiple(usize),
    Builtin(BuiltinTypeName),
    ModuleType(ModuleIdent, DatatypeName),
}
pub type TypeName = Spanned<TypeName_>;

#[derive(Debug, Hash, Eq, PartialEq, Ord, PartialOrd, Copy, Clone)]
pub struct TParamID(pub u64);

#[derive(Debug, Clone, PartialEq, Eq, PartialOrd, Ord, Hash)]
pub struct TParam {
    pub id: TParamID,
    pub user_specified_name: Name,
    pub abilities: AbilitySet,
}

#[derive(Debug, Hash, Eq, PartialEq, Ord, PartialOrd, Copy, Clone)]
pub struct TVar(u64);

#[derive(Debug, Eq, PartialEq, Clone)]
#[allow(clippy::large_enum_variant)]
pub enum Type_ {
    Unit,
    Ref(bool, Box<Type>),
    Param(TParam),
    Apply(Option<AbilitySet>, TypeName, Vec<Type>),
    Fun(Vec<Type>, Box<Type>),
    Var(TVar),
    Anything,
    UnresolvedError,
}
pub type Type = Spanned<Type_>;

//**************************************************************************************************
// Expressions
//**************************************************************************************************

#[derive(Debug, Eq, PartialEq, Copy, Clone, PartialOrd, Ord)]
pub struct Var_ {
    pub name: Symbol,
    pub id: u16,
    pub color: Color,
}
pub type Var = Spanned<Var_>;

#[derive(Debug, PartialEq, Eq, Copy, Clone, PartialOrd, Ord)]
pub struct BlockLabel {
    pub label: Var,
    pub is_implicit: bool,
}

#[derive(Debug, PartialEq, Clone)]
#[allow(clippy::large_enum_variant)]
pub enum LValue_ {
    Ignore,
    Var {
        mut_: Option<Mutability>,
        var: Var,
        unused_binding: bool,
    },
    Unpack(ModuleIdent, DatatypeName, Option<Vec<Type>>, Fields<LValue>),
}
pub type LValue = Spanned<LValue_>;
pub type LValueList_ = Vec<LValue>;
pub type LValueList = Spanned<LValueList_>;

pub type LambdaLValues_ = Vec<(LValueList, Option<Type>)>;
pub type LambdaLValues = Spanned<LambdaLValues_>;

#[derive(Debug, PartialEq, Clone)]
pub enum ExpDotted_ {
    Exp(Box<Exp>),
    Dot(Box<ExpDotted>, Field),
    Index(Box<ExpDotted>, Spanned<Vec<Exp>>),
    DotUnresolved(Loc, Box<ExpDotted>), // Dot (and its location) where Field could not be parsed
}
pub type ExpDotted = Spanned<ExpDotted_>;

#[derive(Debug, PartialEq, Eq, Clone)]
#[allow(clippy::large_enum_variant)]
pub enum BuiltinFunction_ {
    Freeze(Option<Type>),
    Assert(/* is_macro */ Option<Loc>),
}
pub type BuiltinFunction = Spanned<BuiltinFunction_>;

#[derive(PartialEq, Eq, Copy, Clone, Debug)]
pub enum NominalBlockUsage {
    Return,
    Break,
    Continue,
}

#[derive(Debug, PartialEq, Clone)]
pub struct Lambda {
    pub parameters: LambdaLValues,
    pub return_type: Option<Type>,
    pub return_label: BlockLabel,
    pub use_fun_color: Color,
    pub body: Box<Exp>,
}

#[derive(Debug, PartialEq, Clone)]
pub struct Block {
    pub name: Option<BlockLabel>,
    pub from_macro_argument: Option<MacroArgument>,
    pub seq: Sequence,
}

#[derive(Debug, PartialEq, Clone, Copy)]
pub enum MacroArgument {
    Lambda(Loc),
    Substituted(Loc),
}

#[derive(Debug, PartialEq, Clone)]
#[allow(clippy::large_enum_variant)]
pub enum Exp_ {
    Value(Value),
    Var(Var),
    Constant(ModuleIdent, ConstantName),

    ModuleCall(
        ModuleIdent,
        FunctionName,
        /* is_macro */ Option<Loc>,
        Option<Vec<Type>>,
        Spanned<Vec<Exp>>,
    ),
    MethodCall(
        ExpDotted,
        Name,
        /* is_macro */ Option<Loc>,
        Option<Vec<Type>>,
        Spanned<Vec<Exp>>,
    ),
    VarCall(Var, Spanned<Vec<Exp>>),
    Builtin(BuiltinFunction, Spanned<Vec<Exp>>),
    Vector(Loc, Option<Type>, Spanned<Vec<Exp>>),

    IfElse(Box<Exp>, Box<Exp>, Box<Exp>),
    Match(Box<Exp>, Spanned<Vec<MatchArm>>),
    While(BlockLabel, Box<Exp>, Box<Exp>),
    Loop(BlockLabel, Box<Exp>),
    Block(Block),
    Lambda(Lambda),

    Assign(LValueList, Box<Exp>),
    FieldMutate(ExpDotted, Box<Exp>),
    Mutate(Box<Exp>, Box<Exp>),

    Return(Box<Exp>),
    Abort(Box<Exp>),
    Give(NominalBlockUsage, BlockLabel, Box<Exp>),
    Continue(BlockLabel),

    Dereference(Box<Exp>),
    UnaryExp(UnaryOp, Box<Exp>),
    BinopExp(Box<Exp>, BinOp, Box<Exp>),

    Pack(ModuleIdent, DatatypeName, Option<Vec<Type>>, Fields<Exp>),
    PackVariant(
        ModuleIdent,
        DatatypeName,
        VariantName,
        Option<Vec<Type>>,
        Fields<Exp>,
    ),
    ExpList(Vec<Exp>),
    Unit {
        trailing: bool,
    },

    ExpDotted(DottedUsage, ExpDotted),

    Cast(Box<Exp>, Type),
    Annotate(Box<Exp>, Type),

    ErrorConstant {
        line_number_loc: Loc,
    },

    UnresolvedError,
}
pub type Exp = Spanned<Exp_>;

pub type Sequence = (UseFuns, VecDeque<SequenceItem>);
#[derive(Debug, PartialEq, Clone)]
pub enum SequenceItem_ {
    Seq(Box<Exp>),
    Declare(LValueList, Option<Type>),
    Bind(LValueList, Box<Exp>),
}
pub type SequenceItem = Spanned<SequenceItem_>;

#[derive(Debug, Clone, PartialEq)]
pub struct MatchArm_ {
    pub pattern: MatchPattern,
    pub binders: Vec<(Mutability, Var)>,
    pub guard: Option<Box<Exp>>,
    pub guard_binders: UniqueMap<Var, Var>, // pattern binder name -> guard var name
    pub rhs_binders: BTreeSet<Var>,         // pattern binders used in the right-hand side
    pub rhs: Box<Exp>,
}

pub type MatchArm = Spanned<MatchArm_>;

#[derive(Debug, Clone, PartialEq)]
pub enum MatchPattern_ {
    Variant(
        ModuleIdent,
        DatatypeName,
        VariantName,
        Option<Vec<Type>>,
        Fields<MatchPattern>,
    ),
    Struct(
        ModuleIdent,
        DatatypeName,
        Option<Vec<Type>>,
        Fields<MatchPattern>,
    ),
    Constant(ModuleIdent, ConstantName),
    Binder(Mutability, Var, /* unused binding */ bool),
    Literal(Value),
    Wildcard,
    Or(Box<MatchPattern>, Box<MatchPattern>),
    At(Var, /* unused binding */ bool, Box<MatchPattern>),
    ErrorPat,
}

pub type MatchPattern = Spanned<MatchPattern_>;

//**************************************************************************************************
// traits
//**************************************************************************************************

impl TName for Var {
    type Key = Var_;

    type Loc = Loc;

    fn drop_loc(self) -> (Self::Loc, Self::Key) {
        let sp!(loc, value) = self;
        (loc, value)
    }

    fn add_loc(loc: Self::Loc, key: Self::Key) -> Self {
        sp(loc, key)
    }

    fn borrow(&self) -> (&Self::Loc, &Self::Key) {
        let sp!(loc, value) = self;
        (loc, value)
    }
}

//**************************************************************************************************
// impls
//**************************************************************************************************

impl UseFuns {
    pub fn new(color: Color) -> Self {
        Self {
            color,
            resolved: BTreeMap::new(),
            implicit_candidates: UniqueMap::new(),
        }
    }
}

impl IndexSyntaxMethods {
    pub fn get_name_for_typing(&self) -> Option<(ModuleIdent, FunctionName)> {
        // We prefer `index` over `index_mut` because its type is subject and return type are higher
        // in the subtyping lattice.
        if let Some(index) = &self.index {
            Some(index.target_function)
        } else {
            self.index_mut
                .as_ref()
                .map(|index_mut| index_mut.target_function)
        }
    }
}

impl SyntaxMethodEntry {
    pub fn lookup_kind_entry<'entry>(
        &'entry mut self,
        sp!(_, kind): &SyntaxMethodKind,
    ) -> &'entry mut Option<Box<SyntaxMethod>> {
        match kind {
            SyntaxMethodKind_::Index => &mut self.index_entry().index,
            SyntaxMethodKind_::IndexMut => &mut self.index_entry().index_mut,
        }
    }

    fn index_entry(&mut self) -> &mut IndexSyntaxMethods {
        if self.index.is_none() {
            let new_index_syntax_method = IndexSyntaxMethods {
                index: None,
                index_mut: None,
            };
            self.index = Some(Box::new(new_index_syntax_method));
        }
        self.index.as_mut().unwrap()
    }
}

static BUILTIN_TYPE_ALL_NAMES: Lazy<BTreeSet<Symbol>> = Lazy::new(|| {
    [
        BuiltinTypeName_::ADDRESS,
        BuiltinTypeName_::SIGNER,
        BuiltinTypeName_::U_8,
        BuiltinTypeName_::U_16,
        BuiltinTypeName_::U_32,
        BuiltinTypeName_::U_64,
        BuiltinTypeName_::U_128,
        BuiltinTypeName_::U_256,
        BuiltinTypeName_::BOOL,
        BuiltinTypeName_::VECTOR,
    ]
    .into_iter()
    .map(Symbol::from)
    .collect()
});

static BUILTIN_TYPE_NUMERIC: Lazy<BTreeSet<BuiltinTypeName_>> = Lazy::new(|| {
    [
        BuiltinTypeName_::U8,
        BuiltinTypeName_::U16,
        BuiltinTypeName_::U32,
        BuiltinTypeName_::U64,
        BuiltinTypeName_::U128,
        BuiltinTypeName_::U256,
    ]
    .into_iter()
    .collect()
});

static BUILTIN_TYPE_BITS: Lazy<BTreeSet<BuiltinTypeName_>> =
    Lazy::new(|| BUILTIN_TYPE_NUMERIC.clone());

static BUILTIN_TYPE_ORDERED: Lazy<BTreeSet<BuiltinTypeName_>> =
    Lazy::new(|| BUILTIN_TYPE_BITS.clone());

impl BuiltinTypeName_ {
    pub const ADDRESS: &'static str = "address";
    pub const SIGNER: &'static str = "signer";
    pub const U_8: &'static str = "u8";
    pub const U_16: &'static str = "u16";
    pub const U_32: &'static str = "u32";
    pub const U_64: &'static str = "u64";
    pub const U_128: &'static str = "u128";
    pub const U_256: &'static str = "u256";
    pub const BOOL: &'static str = "bool";
    pub const VECTOR: &'static str = "vector";

    pub fn all_names() -> &'static BTreeSet<Symbol> {
        &BUILTIN_TYPE_ALL_NAMES
    }

    pub fn numeric() -> &'static BTreeSet<BuiltinTypeName_> {
        &BUILTIN_TYPE_NUMERIC
    }

    pub fn bits() -> &'static BTreeSet<BuiltinTypeName_> {
        &BUILTIN_TYPE_BITS
    }

    pub fn ordered() -> &'static BTreeSet<BuiltinTypeName_> {
        &BUILTIN_TYPE_ORDERED
    }

    pub fn is_numeric(&self) -> bool {
        Self::numeric().contains(self)
    }

    pub fn resolve(name_str: &str) -> Option<Self> {
        use BuiltinTypeName_ as BT;
        match name_str {
            BT::ADDRESS => Some(BT::Address),
            BT::SIGNER => Some(BT::Signer),
            BT::U_8 => Some(BT::U8),
            BT::U_16 => Some(BT::U16),
            BT::U_32 => Some(BT::U32),
            BT::U_64 => Some(BT::U64),
            BT::U_128 => Some(BT::U128),
            BT::U_256 => Some(BT::U256),
            BT::BOOL => Some(BT::Bool),
            BT::VECTOR => Some(BT::Vector),
            _ => None,
        }
    }

    pub fn declared_abilities(&self, loc: Loc) -> AbilitySet {
        use BuiltinTypeName_ as B;
        // Match here to make sure this function is fixed when collections are added
        match self {
            B::Address | B::U8 | B::U16 | B::U32 | B::U64 | B::U128 | B::U256 | B::Bool => {
                AbilitySet::primitives(loc)
            }
            B::Signer => AbilitySet::signer(loc),
            B::Vector => AbilitySet::collection(loc),
        }
    }

    pub fn tparam_constraints(&self, _loc: Loc) -> Vec<AbilitySet> {
        use BuiltinTypeName_ as B;
        // Match here to make sure this function is fixed when collections are added
        match self {
            B::Address
            | B::Signer
            | B::U8
            | B::U16
            | B::U32
            | B::U64
            | B::U128
            | B::U256
            | B::Bool => vec![],
            B::Vector => vec![AbilitySet::empty()],
        }
    }
}

impl TParamID {
    pub fn next() -> TParamID {
        TParamID(Counter::next())
    }
}

impl TVar {
    pub fn next() -> TVar {
        TVar(Counter::next())
    }
}

static BUILTIN_FUNCTION_ALL_NAMES: Lazy<BTreeSet<Symbol>> = Lazy::new(|| {
    [BuiltinFunction_::FREEZE, BuiltinFunction_::ASSERT_MACRO]
        .into_iter()
        .map(Symbol::from)
        .collect()
});

impl BuiltinFunction_ {
    pub const FREEZE: &'static str = "freeze";
    pub const ASSERT_MACRO: &'static str = "assert";

    pub fn all_names() -> &'static BTreeSet<Symbol> {
        &BUILTIN_FUNCTION_ALL_NAMES
    }

    pub fn resolve(name_str: &str, arg: Option<Type>) -> Option<Self> {
        use BuiltinFunction_ as BF;
        match name_str {
            BF::FREEZE => Some(BF::Freeze(arg)),
            _ => None,
        }
    }

    pub fn display_name(&self) -> &'static str {
        use BuiltinFunction_ as BF;
        match self {
            BF::Freeze(_) => BF::FREEZE,
            BF::Assert(_) => BF::ASSERT_MACRO,
        }
    }
}

impl TypeName_ {
    pub fn is(
        &self,
        address: impl AsRef<str>,
        module: impl AsRef<str>,
        name: impl AsRef<str>,
    ) -> bool {
        match self {
            TypeName_::Builtin(_) | TypeName_::Multiple(_) => false,
            TypeName_::ModuleType(mident, n) => {
                mident.value.is(address, module) && n == name.as_ref()
            }
        }
    }

    pub fn single_type(&self) -> Option<TypeName_> {
        match self {
            TypeName_::Multiple(_) => None,
            TypeName_::Builtin(_) | TypeName_::ModuleType(_, _) => Some(self.clone()),
        }
    }

    pub fn datatype_name(&self) -> Option<(ModuleIdent, DatatypeName)> {
        match self {
            TypeName_::Builtin(_) | TypeName_::Multiple(_) => None,
            TypeName_::ModuleType(mident, n) => Some((*mident, *n)),
        }
    }
}

impl Type_ {
    pub fn builtin_(b: BuiltinTypeName, ty_args: Vec<Type>) -> Type_ {
        use BuiltinTypeName_ as B;
        let abilities = match &b.value {
            B::Address | B::U8 | B::U16 | B::U32 | B::U64 | B::U128 | B::U256 | B::Bool => {
                Some(AbilitySet::primitives(b.loc))
            }
            B::Signer => Some(AbilitySet::signer(b.loc)),
            B::Vector => None,
        };
        let n = sp(b.loc, TypeName_::Builtin(b));
        Type_::Apply(abilities, n, ty_args)
    }

    pub fn builtin(loc: Loc, b: BuiltinTypeName, ty_args: Vec<Type>) -> Type {
        sp(loc, Self::builtin_(b, ty_args))
    }

    pub fn bool(loc: Loc) -> Type {
        Self::builtin(loc, sp(loc, BuiltinTypeName_::Bool), vec![])
    }

    pub fn address(loc: Loc) -> Type {
        Self::builtin(loc, sp(loc, BuiltinTypeName_::Address), vec![])
    }

    pub fn signer(loc: Loc) -> Type {
        Self::builtin(loc, sp(loc, BuiltinTypeName_::Signer), vec![])
    }

    pub fn u8(loc: Loc) -> Type {
        Self::builtin(loc, sp(loc, BuiltinTypeName_::U8), vec![])
    }

    pub fn u16(loc: Loc) -> Type {
        Self::builtin(loc, sp(loc, BuiltinTypeName_::U16), vec![])
    }

    pub fn u32(loc: Loc) -> Type {
        Self::builtin(loc, sp(loc, BuiltinTypeName_::U32), vec![])
    }

    pub fn u64(loc: Loc) -> Type {
        Self::builtin(loc, sp(loc, BuiltinTypeName_::U64), vec![])
    }

    pub fn u128(loc: Loc) -> Type {
        Self::builtin(loc, sp(loc, BuiltinTypeName_::U128), vec![])
    }

    pub fn u256(loc: Loc) -> Type {
        Self::builtin(loc, sp(loc, BuiltinTypeName_::U256), vec![])
    }

    pub fn vector(loc: Loc, elem: Type) -> Type {
        Self::builtin(loc, sp(loc, BuiltinTypeName_::Vector), vec![elem])
    }

    pub fn multiple(loc: Loc, tys: Vec<Type>) -> Type {
        sp(loc, Self::multiple_(loc, tys))
    }

    pub fn multiple_(loc: Loc, mut tys: Vec<Type>) -> Type_ {
        match tys.len() {
            0 => Type_::Unit,
            1 => tys.pop().unwrap().value,
            n => Type_::Apply(None, sp(loc, TypeName_::Multiple(n)), tys),
        }
    }

    pub fn builtin_name(&self) -> Option<&BuiltinTypeName> {
        match self {
            Type_::Apply(_, sp!(_, TypeName_::Builtin(b)), _) => Some(b),
            _ => None,
        }
    }

    pub fn type_name(&self) -> Option<&TypeName> {
        match self {
            Type_::Apply(_, tn, _) => Some(tn),
            _ => None,
        }
    }

    pub fn unfold_to_builtin_type_name(&self) -> Option<&BuiltinTypeName> {
        match self {
            Type_::Apply(_, sp!(_, TypeName_::Builtin(b)), _) => Some(b),
            Type_::Ref(_, inner) => inner.value.unfold_to_builtin_type_name(),
            _ => None,
        }
    }

    pub fn unfold_to_type_name(&self) -> Option<&TypeName> {
        match self {
            Type_::Apply(_, tn, _) => Some(tn),
            Type_::Ref(_, inner) => inner.value.unfold_to_type_name(),
            _ => None,
        }
    }

    pub fn type_arguments(&self) -> Option<&Vec<Type>> {
        match self {
            Type_::Apply(_, _, tyargs) => Some(tyargs),
            Type_::Ref(_, inner) => inner.value.type_arguments(),
            _ => None,
        }
    }

    pub fn is(
        &self,
        address: impl AsRef<str>,
        module: impl AsRef<str>,
        name: impl AsRef<str>,
    ) -> bool {
        self.type_name()
            .is_some_and(|tn| tn.value.is(address, module, name))
    }

    pub fn abilities(&self, loc: Loc) -> Option<AbilitySet> {
        match self {
            Type_::Apply(abilities, _, _) => abilities.clone(),
            Type_::Param(tp) => Some(tp.abilities.clone()),
            Type_::Unit => Some(AbilitySet::collection(loc)),
            Type_::Ref(_, _) => Some(AbilitySet::references(loc)),
            Type_::Anything | Type_::UnresolvedError => Some(AbilitySet::all(loc)),
            Type_::Fun(_, _) => Some(AbilitySet::functions(loc)),
            Type_::Var(_) => None,
        }
    }

    pub fn has_ability_(&self, ability: Ability_) -> Option<bool> {
        match self {
            Type_::Apply(abilities, _, _) => abilities.as_ref().map(|s| s.has_ability_(ability)),
            Type_::Param(tp) => Some(tp.abilities.has_ability_(ability)),
            Type_::Unit => Some(AbilitySet::COLLECTION.contains(&ability)),
            Type_::Ref(_, _) => Some(AbilitySet::REFERENCES.contains(&ability)),
            Type_::Anything | Type_::UnresolvedError => Some(true),
            Type_::Fun(_, _) => Some(AbilitySet::FUNCTIONS.contains(&ability)),
            Type_::Var(_) => None,
        }
    }

    // Returns an option holding the ref's mutability (or None, if it is not a reference type).
    // Also return None for `Anything`, `Var`, or other values that might be compatible wifh `Ref`
    // types.
    pub fn is_ref(&self) -> Option<bool> {
        match self {
            Type_::Ref(mut_, _) => Some(*mut_),
            Type_::Unit
            | Type_::Param(_)
            | Type_::Apply(_, _, _)
            | Type_::Fun(_, _)
            | Type_::Var(_)
            | Type_::Anything
            | Type_::UnresolvedError => None,
        }
    }

    // Unwraps refs
    pub fn base_type_(&self) -> Self {
        match self {
            Type_::Ref(_, inner) => inner.value.clone(),
            Type_::Unit
            | Type_::Param(_)
            | Type_::Apply(_, _, _)
            | Type_::Fun(_, _)
            | Type_::Var(_)
            | Type_::Anything
            | Type_::UnresolvedError => self.clone(),
        }
    }
}

impl Var_ {
    pub fn starts_with_underscore(&self) -> bool {
        P::Var::starts_with_underscore_name(self.name)
    }

    pub fn is_syntax_identifier(&self) -> bool {
        P::Var::is_syntax_identifier_name(self.name)
    }

    pub fn is_valid(&self) -> bool {
        P::Var::is_valid_name(self.name)
    }
}

impl BlockLabel {
    // base symbol to used when making names for unnamed loops or lambdas
    pub const IMPLICIT_LABEL_SYMBOL: Symbol = symbol!("%implicit");
    pub const MACRO_RETURN_NAME_SYMBOL: Symbol = symbol!("%macro");
}

impl Value_ {
    pub fn type_(&self, loc: Loc) -> Option<Type> {
        use Value_::*;
        Some(match self {
            Address(_) => Type_::address(loc),
            InferredNum(_) => return None,
            U8(_) => Type_::u8(loc),
            U16(_) => Type_::u16(loc),
            U32(_) => Type_::u32(loc),
            U64(_) => Type_::u64(loc),
            U128(_) => Type_::u128(loc),
            U256(_) => Type_::u256(loc),
            Bool(_) => Type_::bool(loc),
            Bytearray(_) => Type_::vector(loc, Type_::u8(loc)),
        })
    }
}

//**************************************************************************************************
// Display
//**************************************************************************************************

impl fmt::Display for BuiltinTypeName_ {
    fn fmt(&self, f: &mut fmt::Formatter) -> std::fmt::Result {
        use BuiltinTypeName_ as BT;
        write!(
            f,
            "{}",
            match self {
                BT::Address => BT::ADDRESS,
                BT::Signer => BT::SIGNER,
                BT::U8 => BT::U_8,
                BT::U16 => BT::U_16,
                BT::U32 => BT::U_32,
                BT::U64 => BT::U_64,
                BT::U128 => BT::U_128,
                BT::U256 => BT::U_256,
                BT::Bool => BT::BOOL,
                BT::Vector => BT::VECTOR,
            }
        )
    }
}

impl fmt::Display for TypeName_ {
    fn fmt(&self, f: &mut fmt::Formatter) -> std::fmt::Result {
        use TypeName_::*;
        match self {
            Multiple(_) => panic!("ICE cannot display expr-list type name"),
            Builtin(b) => write!(f, "{}", b),
            ModuleType(m, n) => write!(f, "{}::{}", m, n),
        }
    }
}

impl std::fmt::Display for NominalBlockUsage {
    fn fmt(&self, f: &mut std::fmt::Formatter<'_>) -> std::fmt::Result {
        write!(
            f,
            "{}",
            match self {
                NominalBlockUsage::Return => "return",
                NominalBlockUsage::Break => "break",
                NominalBlockUsage::Continue => "continue",
            }
        )
    }
}

impl fmt::Display for SyntaxMethodKind_ {
    fn fmt(&self, f: &mut fmt::Formatter) -> std::fmt::Result {
        let msg = match self {
            SyntaxMethodKind_::IndexMut | SyntaxMethodKind_::Index => SyntaxAttribute::INDEX,
        };
        write!(f, "{}", msg)
    }
}

//**************************************************************************************************
// Debug
//**************************************************************************************************

impl AstDebug for Program {
    fn ast_debug(&self, w: &mut AstWriter) {
        self.inner.ast_debug(w)
    }
}

impl AstDebug for Program_ {
    fn ast_debug(&self, w: &mut AstWriter) {
        let Self { modules } = self;
        for (m, mdef) in modules.key_cloned_iter() {
            w.write(&format!("module {}", m));
            w.block(|w| mdef.ast_debug(w));
            w.new_line();
        }
    }
}

impl AstDebug for Neighbor_ {
    fn ast_debug(&self, w: &mut AstWriter) {
        match self {
            Neighbor_::Dependency => w.write("neighbor#dependency"),
            Neighbor_::Friend => w.write("neighbor#friend"),
        }
    }
}

impl AstDebug for UseFun {
    fn ast_debug(&self, w: &mut AstWriter) {
        let UseFun {
            loc: _,
            attributes,
            is_public,
            tname: _,
            target_function: (target_m, target_f),
            kind,
            used,
        } = self;
        attributes.ast_debug(w);
        w.new_line();
        if is_public.is_some() {
            w.write("public ")
        }
        let kind_str = match kind {
            UseFunKind::Explicit => "#explicit",
            UseFunKind::UseAlias => "#use-alias",
            UseFunKind::FunctionDeclaration => "#fundecl",
        };
        let usage = if *used { "#used" } else { "#unused" };
        w.write(&format!("use{kind_str}{usage} {target_m}::{target_f}"));
    }
}

impl AstDebug for (&TypeName, &UniqueMap<Name, UseFun>) {
    fn ast_debug(&self, w: &mut AstWriter) {
        let (tn, methods) = *self;
        for (_, method_f, use_fun) in methods {
            use_fun.ast_debug(w);
            w.write(" as ");
            tn.ast_debug(w);
            w.writeln(&format!(".{method_f};"));
        }
    }
}

impl AstDebug for ResolvedUseFuns {
    fn ast_debug(&self, w: &mut AstWriter) {
        for (tn, methods) in self {
            (tn, methods).ast_debug(w);
        }
    }
}

impl AstDebug for UseFuns {
    fn ast_debug(&self, w: &mut AstWriter) {
        let Self {
            color,
            resolved,
            implicit_candidates,
        } = self;
        w.write(&format!("use_funs#{} ", color));
        resolved.ast_debug(w);
        if !implicit_candidates.is_empty() {
            w.write("unresolved ");
            w.block(|w| {
                for (_, _, implicit) in implicit_candidates {
                    implicit.ast_debug(w)
                }
            });
        }
        w.new_line();
    }
}

impl AstDebug for SyntaxMethod {
    fn ast_debug(&self, w: &mut AstWriter) {
        let SyntaxMethod {
            loc: _,
            tname,
            target_function: (target_m, target_f),
            public_visibility: _,
            kind,
        } = self;
        let kind_str = format!("{:?}", kind.value);
        w.write(&format!(
            "syntax({kind_str}) for {tname} -> {target_m}::{target_f}\n"
        ));
    }
}

impl AstDebug for (&TypeName, &SyntaxMethodEntry) {
    fn ast_debug(&self, w: &mut AstWriter) {
        let (_tn, methods) = *self;
        let SyntaxMethodEntry { index } = methods;
        if let Some(index) = &index {
            let IndexSyntaxMethods { index_mut, index } = &**index;
            if let Some(index) = index.as_ref() {
                index.ast_debug(w)
            }
            if let Some(index_mut) = index_mut.as_ref() {
                index_mut.ast_debug(w)
            }
        }
    }
}

impl AstDebug for SyntaxMethods {
    fn ast_debug(&self, w: &mut AstWriter) {
        for entry in self {
            entry.ast_debug(w);
        }
    }
}

impl AstDebug for ModuleDefinition {
    fn ast_debug(&self, w: &mut AstWriter) {
        let ModuleDefinition {
            loc: _,
            warning_filter,
            package_name,
            attributes,
            target_kind,
            use_funs,
            syntax_methods,
            friends,
            structs,
            enums,
            constants,
            functions,
        } = self;
        warning_filter.ast_debug(w);
        if let Some(n) = package_name {
            w.writeln(&format!("{}", n))
        }
        attributes.ast_debug(w);
        w.writeln(match target_kind {
<<<<<<< HEAD
            TargetKind::Source => "source module",
            TargetKind::DependencyBeingCompiled => "dependency module",
            TargetKind::DependencyBeingLinked => "linked module",
=======
            TargetKind::Source {
                is_root_package: true,
            } => "root module",
            TargetKind::Source {
                is_root_package: false,
            } => "dependency module",
            TargetKind::External => "external module",
>>>>>>> 0616027a
        });
        use_funs.ast_debug(w);
        syntax_methods.ast_debug(w);
        for (mident, _loc) in friends.key_cloned_iter() {
            w.write(&format!("friend {};", mident));
            w.new_line();
        }
        for sdef in structs.key_cloned_iter() {
            sdef.ast_debug(w);
            w.new_line();
        }
        for edef in enums.key_cloned_iter() {
            edef.ast_debug(w);
            w.new_line();
        }
        for cdef in constants.key_cloned_iter() {
            cdef.ast_debug(w);
            w.new_line();
        }
        for fdef in functions.key_cloned_iter() {
            fdef.ast_debug(w);
            w.new_line();
        }
    }
}

impl AstDebug for (DatatypeName, &StructDefinition) {
    fn ast_debug(&self, w: &mut AstWriter) {
        let (
            name,
            StructDefinition {
                warning_filter,
                index,
                attributes,
                abilities,
                type_parameters,
                fields,
            },
        ) = self;
        warning_filter.ast_debug(w);
        attributes.ast_debug(w);
        if let StructFields::Native(_) = fields {
            w.write("native ");
        }
        w.write(&format!("struct#{index} {name}"));
        type_parameters.ast_debug(w);
        ability_modifiers_ast_debug(w, abilities);
        if let StructFields::Defined(is_positional, fields) = fields {
            if *is_positional {
                w.write("#positional");
            }
            w.block(|w| {
                w.list(fields, ",", |w, (_, f, idx_st)| {
                    let (idx, st) = idx_st;
                    w.write(&format!("{}#{}: ", idx, f));
                    st.ast_debug(w);
                    true
                })
            })
        }
    }
}

impl AstDebug for (DatatypeName, &EnumDefinition) {
    fn ast_debug(&self, w: &mut AstWriter) {
        let (
            name,
            EnumDefinition {
                index,
                attributes,
                abilities,
                type_parameters,
                variants,
                warning_filter,
            },
        ) = self;
        warning_filter.ast_debug(w);
        attributes.ast_debug(w);

        w.write(&format!("enum#{index} {name}"));
        type_parameters.ast_debug(w);
        ability_modifiers_ast_debug(w, abilities);
        w.block(|w| {
            for variant in variants.key_cloned_iter() {
                variant.ast_debug(w);
            }
        });
    }
}

impl AstDebug for (VariantName, &VariantDefinition) {
    fn ast_debug(&self, w: &mut AstWriter) {
        let (
            name,
            VariantDefinition {
                index,
                fields,
                loc: _,
            },
        ) = self;

        w.write(&format!("variant#{index} {name}"));
        match fields {
            VariantFields::Defined(is_positional, fields) => {
                if *is_positional {
                    w.write("#positional");
                }
                w.block(|w| {
                    w.list(fields, ",", |w, (_, f, idx_st)| {
                        let (idx, st) = idx_st;
                        w.write(&format!("{}#{}: ", idx, f));
                        st.ast_debug(w);
                        true
                    });
                })
            }
            VariantFields::Empty => (),
        }
    }
}

impl AstDebug for (FunctionName, &Function) {
    fn ast_debug(&self, w: &mut AstWriter) {
        let (
            name,
            Function {
                loc: _,
                warning_filter,
                index,
                attributes,
                visibility,
                macro_,
                entry,
                signature,
                body,
            },
        ) = self;
        warning_filter.ast_debug(w);
        attributes.ast_debug(w);
        visibility.ast_debug(w);
        if entry.is_some() {
            w.write(&format!("{} ", ENTRY_MODIFIER));
        }
        if macro_.is_some() {
            w.write(&format!("{} ", MACRO_MODIFIER));
        }
        if let FunctionBody_::Native = &body.value {
            w.write(&format!("{} ", NATIVE_MODIFIER));
        }
        w.write(&format!("fun#{index} {name}"));
        signature.ast_debug(w);
        match &body.value {
            FunctionBody_::Defined(body) => body.ast_debug(w),
            FunctionBody_::Native => w.writeln(";"),
        }
    }
}

impl AstDebug for FunctionSignature {
    fn ast_debug(&self, w: &mut AstWriter) {
        let FunctionSignature {
            type_parameters,
            parameters,
            return_type,
        } = self;
        type_parameters.ast_debug(w);
        w.write("(");
        w.comma(parameters, |w, (mut_, v, st)| {
            mut_.ast_debug(w);
            v.ast_debug(w);
            w.write(": ");
            st.ast_debug(w);
        });
        w.write("): ");
        return_type.ast_debug(w)
    }
}

impl AstDebug for Var_ {
    fn ast_debug(&self, w: &mut AstWriter) {
        let Self { name, id, color } = self;
        let id = *id;
        let color = *color;
        w.write(&format!("{name}"));
        if id != 0 {
            w.write(&format!("#{id}"));
        }
        if color != 0 {
            w.write(&format!("#{color}"));
        }
    }
}

impl AstDebug for BlockLabel {
    fn ast_debug(&self, w: &mut AstWriter) {
        let BlockLabel {
            is_implicit: _,
            label: sp!(_, Var_ { name, id, color }),
        } = self;
        w.write(&format!("'{name}"));
        if *id != 0 {
            w.write(&format!("#{id}"));
        }
        if *color != 0 {
            w.write(&format!("#{color}"));
        }
    }
}

impl AstDebug for Vec<TParam> {
    fn ast_debug(&self, w: &mut AstWriter) {
        if !self.is_empty() {
            w.write("<");
            w.comma(self, |w, tp| tp.ast_debug(w));
            w.write(">")
        }
    }
}

impl AstDebug for Vec<DatatypeTypeParameter> {
    fn ast_debug(&self, w: &mut AstWriter) {
        if !self.is_empty() {
            w.write("<");
            w.comma(self, |w, tp| tp.ast_debug(w));
            w.write(">")
        }
    }
}

impl AstDebug for (ConstantName, &Constant) {
    fn ast_debug(&self, w: &mut AstWriter) {
        let (
            name,
            Constant {
                warning_filter,
                index,
                attributes,
                loc: _loc,
                signature,
                value,
            },
        ) = self;
        warning_filter.ast_debug(w);
        attributes.ast_debug(w);
        w.write(&format!("const#{index} {name}:"));
        signature.ast_debug(w);
        w.write(" = ");
        value.ast_debug(w);
        w.write(";");
    }
}

impl AstDebug for BuiltinTypeName_ {
    fn ast_debug(&self, w: &mut AstWriter) {
        w.write(&format!("{}", self));
    }
}

impl AstDebug for TypeName_ {
    fn ast_debug(&self, w: &mut AstWriter) {
        match self {
            TypeName_::Multiple(len) => w.write(&format!("Multiple({})", len)),
            TypeName_::Builtin(bt) => bt.ast_debug(w),
            TypeName_::ModuleType(m, s) => w.write(&format!("{}::{}", m, s)),
        }
    }
}

impl AstDebug for TParam {
    fn ast_debug(&self, w: &mut AstWriter) {
        let TParam {
            id,
            user_specified_name,
            abilities,
        } = self;
        w.write(&format!("{}#{}", user_specified_name, id.0));
        ability_constraints_ast_debug(w, abilities);
    }
}

impl AstDebug for DatatypeTypeParameter {
    fn ast_debug(&self, w: &mut AstWriter) {
        let Self { is_phantom, param } = self;
        if *is_phantom {
            w.write("phantom ");
        }
        param.ast_debug(w);
    }
}

impl AstDebug for Type_ {
    fn ast_debug(&self, w: &mut AstWriter) {
        match self {
            Type_::Unit => w.write("()"),
            Type_::Ref(mut_, s) => {
                w.write("&");
                if *mut_ {
                    w.write("mut ");
                }
                s.ast_debug(w)
            }
            Type_::Param(tp) => tp.ast_debug(w),
            Type_::Apply(abilities_opt, sp!(_, TypeName_::Multiple(_)), ss) => {
                let w_ty = move |w: &mut AstWriter| {
                    w.write("(");
                    ss.ast_debug(w);
                    w.write(")");
                };
                match abilities_opt {
                    None => w_ty(w),
                    Some(abilities) => w.annotate_gen(w_ty, abilities, |w, annot| {
                        w.list(annot, "+", |w, a| {
                            a.ast_debug(w);
                            false
                        })
                    }),
                }
            }
            Type_::Apply(abilities_opt, m, ss) => {
                let w_ty = move |w: &mut AstWriter| {
                    m.ast_debug(w);
                    if !ss.is_empty() {
                        w.write("<");
                        ss.ast_debug(w);
                        w.write(">");
                    }
                };
                match abilities_opt {
                    None => w_ty(w),
                    Some(abilities) => w.annotate_gen(w_ty, abilities, |w, annot| {
                        w.list(annot, "+", |w, a| {
                            a.ast_debug(w);
                            false
                        })
                    }),
                }
            }
            Type_::Fun(args, result) => {
                w.write("|");
                w.comma(args, |w, ty| ty.ast_debug(w));
                w.write("|");
                result.ast_debug(w);
            }
            Type_::Var(tv) => w.write(&format!("#{}", tv.0)),
            Type_::Anything => w.write("_"),
            Type_::UnresolvedError => w.write("_|_"),
        }
    }
}

impl AstDebug for Vec<Type> {
    fn ast_debug(&self, w: &mut AstWriter) {
        w.comma(self, |w, s| s.ast_debug(w))
    }
}

impl AstDebug for Sequence {
    fn ast_debug(&self, w: &mut AstWriter) {
        w.block(|w| {
            let (use_funs, items) = self;
            use_funs.ast_debug(w);
            w.semicolon(items, |w, item| item.ast_debug(w))
        })
    }
}

impl AstDebug for SequenceItem_ {
    fn ast_debug(&self, w: &mut AstWriter) {
        use SequenceItem_ as I;
        match self {
            I::Seq(e) => e.ast_debug(w),
            I::Declare(sp!(_, bs), ty_opt) => {
                w.write("let ");
                bs.ast_debug(w);
                if let Some(ty) = ty_opt {
                    ty.ast_debug(w)
                }
            }
            I::Bind(sp!(_, bs), e) => {
                w.write("let ");
                bs.ast_debug(w);
                w.write(" = ");
                e.ast_debug(w);
            }
        }
    }
}

impl AstDebug for Exp_ {
    fn ast_debug(&self, w: &mut AstWriter) {
        use Exp_ as E;
        match self {
            E::Unit { trailing } if !trailing => w.write("()"),
            E::Unit {
                trailing: _trailing,
            } => w.write("/*()*/"),
            E::Value(v) => v.ast_debug(w),
            E::Var(v) => v.ast_debug(w),
            E::Constant(m, c) => w.write(&format!("{}::{}", m, c)),
            E::ModuleCall(m, f, is_macro, tys_opt, sp!(_, rhs)) => {
                w.write(&format!("{}::{}", m, f));
                if is_macro.is_some() {
                    w.write("!");
                }
                if let Some(ss) = tys_opt {
                    w.write("<");
                    ss.ast_debug(w);
                    w.write(">");
                }
                w.write("(");
                w.comma(rhs, |w, e| e.ast_debug(w));
                w.write(")");
            }
            E::MethodCall(e, f, is_macro, tys_opt, sp!(_, rhs)) => {
                e.ast_debug(w);
                w.write(&format!(".{}", f));
                if is_macro.is_some() {
                    w.write("!");
                }
                if let Some(ss) = tys_opt {
                    w.write("<");
                    ss.ast_debug(w);
                    w.write(">");
                }
                w.write("(");
                w.comma(rhs, |w, e| e.ast_debug(w));
                w.write(")");
            }
            E::VarCall(var, sp!(_, rhs)) => {
                var.ast_debug(w);
                w.write("(");
                w.comma(rhs, |w, e| e.ast_debug(w));
                w.write(")");
            }
            E::Builtin(bf, sp!(_, rhs)) => {
                bf.ast_debug(w);
                w.write("(");
                w.comma(rhs, |w, e| e.ast_debug(w));
                w.write(")");
            }
            E::Vector(_loc, ty_opt, sp!(_, elems)) => {
                w.write("vector");
                if let Some(ty) = ty_opt {
                    w.write("<");
                    ty.ast_debug(w);
                    w.write(">");
                }
                w.write("[");
                w.comma(elems, |w, e| e.ast_debug(w));
                w.write("]");
            }
            E::Pack(m, s, tys_opt, fields) => {
                w.write(&format!("{}::{}", m, s));
                if let Some(ss) = tys_opt {
                    w.write("<");
                    ss.ast_debug(w);
                    w.write(">");
                }
                w.write("{");
                w.comma(fields, |w, (_, f, idx_e)| {
                    let (idx, e) = idx_e;
                    w.write(&format!("{}#{}: ", idx, f));
                    e.ast_debug(w);
                });
                w.write("}");
            }
            E::PackVariant(m, e, v, tys_opt, fields) => {
                w.write(&format!("{}::{}::{}", m, e, v));
                if let Some(ss) = tys_opt {
                    w.write("<");
                    ss.ast_debug(w);
                    w.write(">");
                }
                w.write("{");
                w.comma(fields, |w, (_, f, idx_e)| {
                    let (idx, e) = idx_e;
                    w.write(&format!("{}#{}: ", idx, f));
                    e.ast_debug(w);
                });
                w.write("}");
            }
            E::IfElse(b, t, f) => {
                w.write("if (");
                b.ast_debug(w);
                w.write(") ");
                t.ast_debug(w);
                w.write(" else ");
                f.ast_debug(w);
            }
            E::Match(subject, arms) => {
                w.write("match (");
                subject.ast_debug(w);
                w.write(") ");
                w.block(|w| {
                    w.list(&arms.value, ", ", |w, arm| {
                        arm.ast_debug(w);
                        true
                    })
                });
            }
            E::While(name, b, e) => {
                name.ast_debug(w);
                w.write(": ");
                w.write("while (");
                b.ast_debug(w);
                w.write(") ");
                e.ast_debug(w);
            }
            E::Loop(name, e) => {
                name.ast_debug(w);
                w.write(": ");
                w.write("loop ");
                e.ast_debug(w);
            }
            E::Block(seq) => seq.ast_debug(w),
            E::Lambda(l) => l.ast_debug(w),
            E::ExpList(es) => {
                w.write("(");
                w.comma(es, |w, e| e.ast_debug(w));
                w.write(")");
            }

            E::Assign(sp!(_, lvalues), rhs) => {
                lvalues.ast_debug(w);
                w.write(" = ");
                rhs.ast_debug(w);
            }
            E::FieldMutate(ed, rhs) => {
                ed.ast_debug(w);
                w.write(" = ");
                rhs.ast_debug(w);
            }
            E::Mutate(lhs, rhs) => {
                w.write("*");
                lhs.ast_debug(w);
                w.write(" = ");
                rhs.ast_debug(w);
            }

            E::Return(e) => {
                w.write("return ");
                e.ast_debug(w);
            }
            E::Abort(e) => {
                w.write("abort ");
                e.ast_debug(w);
            }
            E::Give(usage, name, e) => {
                w.write(&format!("give#{usage} '"));
                name.ast_debug(w);
                w.write(" ");
                e.ast_debug(w);
            }
            E::Continue(name) => {
                w.write("continue @");
                name.ast_debug(w);
            }
            E::Dereference(e) => {
                w.write("*");
                e.ast_debug(w)
            }
            E::UnaryExp(op, e) => {
                op.ast_debug(w);
                w.write(" ");
                e.ast_debug(w);
            }
            E::BinopExp(l, op, r) => {
                l.ast_debug(w);
                w.write(" ");
                op.ast_debug(w);
                w.write(" ");
                r.ast_debug(w)
            }
            E::ExpDotted(usage, ed) => {
                let case = match usage {
                    DottedUsage::Move(_) => "move ",
                    DottedUsage::Copy(_) => "copy ",
                    DottedUsage::Use => "use ",
                    DottedUsage::Borrow(false) => "&",
                    DottedUsage::Borrow(true) => "&mut ",
                };
                w.write(case);
                ed.ast_debug(w)
            }
            E::Cast(e, ty) => {
                w.write("(");
                e.ast_debug(w);
                w.write(" as ");
                ty.ast_debug(w);
                w.write(")");
            }
            E::Annotate(e, ty) => {
                w.write("(");
                e.ast_debug(w);
                w.write(": ");
                ty.ast_debug(w);
                w.write(")");
            }
            E::UnresolvedError => w.write("_|_"),
            E::ErrorConstant { .. } => w.write("ErrorConstant"),
        }
    }
}

impl AstDebug for Lambda {
    fn ast_debug(&self, w: &mut AstWriter) {
        let Lambda {
            parameters: sp!(_, bs),
            return_type,
            return_label,
            use_fun_color,
            body: e,
        } = self;
        return_label.ast_debug(w);
        w.write(": ");
        bs.ast_debug(w);
        if let Some(ty) = return_type {
            w.write(" -> ");
            ty.ast_debug(w);
        }
        w.write(&format!("use_funs#{}", use_fun_color));
        e.ast_debug(w);
    }
}

impl AstDebug for Block {
    fn ast_debug(&self, w: &mut AstWriter) {
        let Block {
            name,
            from_macro_argument,
            seq,
        } = self;
        if let Some(name) = name {
            name.ast_debug(w);
            w.write(": ");
        }
        if from_macro_argument.is_some() {
            w.write("substituted_macro_arg#");
        }
        seq.ast_debug(w);
    }
}

impl AstDebug for BuiltinFunction_ {
    fn ast_debug(&self, w: &mut AstWriter) {
        use BuiltinFunction_ as F;
        let (n, bt) = match self {
            F::Freeze(bt) => (F::FREEZE, bt),
            F::Assert(_) => (F::ASSERT_MACRO, &None),
        };
        w.write(n);
        if let Some(bt) = bt {
            w.write("<");
            bt.ast_debug(w);
            w.write(">");
        }
    }
}

impl AstDebug for ExpDotted_ {
    fn ast_debug(&self, w: &mut AstWriter) {
        use ExpDotted_ as D;
        match self {
            D::Exp(e) => e.ast_debug(w),
            D::Dot(e, n) => {
                e.ast_debug(w);
                w.write(&format!(".{}", n))
            }
            D::Index(e, sp!(_, args)) => {
                e.ast_debug(w);
                w.write("(");
                w.comma(args, |w, e| e.ast_debug(w));
                w.write(")");
            }
            D::DotUnresolved(_, e) => {
                e.ast_debug(w);
                w.write(".")
            }
        }
    }
}

impl AstDebug for MatchArm_ {
    fn ast_debug(&self, w: &mut AstWriter) {
        let MatchArm_ {
            pattern,
            binders: _,
            guard,
            guard_binders: _,
            rhs_binders: _,
            rhs,
        } = self;
        pattern.ast_debug(w);
        if let Some(exp) = guard.as_ref() {
            w.write(" if (");
            exp.ast_debug(w);
        }
        w.write(") => ");
        rhs.ast_debug(w);
    }
}

impl AstDebug for MatchPattern_ {
    fn ast_debug(&self, w: &mut AstWriter) {
        use MatchPattern_::*;
        match self {
            Variant(mident, enum_, variant, tys_opt, fields) => {
                w.write(format!("{}::{}::{}", mident, enum_, variant));
                if let Some(ss) = tys_opt {
                    w.write("<");
                    ss.ast_debug(w);
                    w.write(">");
                }
                w.comma(fields.key_cloned_iter(), |w, (field, (idx, pat))| {
                    w.write(format!(" {}#{} : ", field, idx));
                    pat.ast_debug(w);
                });
                w.write("} ");
            }
            Struct(mident, struct_, tys_opt, fields) => {
                w.write(format!("{}::{}", mident, struct_,));
                if let Some(ss) = tys_opt {
                    w.write("<");
                    ss.ast_debug(w);
                    w.write(">");
                }
                w.comma(fields.key_cloned_iter(), |w, (field, (idx, pat))| {
                    w.write(format!(" {}#{} : ", field, idx));
                    pat.ast_debug(w);
                });
                w.write("} ");
            }
            Constant(mident, const_) => {
                w.write(format!("const#{}::{}", mident, const_));
            }
            Binder(mut_, name, unused_binding) => {
                mut_.ast_debug(w);
                name.ast_debug(w);
                if *unused_binding {
                    w.write("#unused");
                }
            }
            Literal(v) => v.ast_debug(w),
            Wildcard => w.write("_"),
            Or(lhs, rhs) => {
                lhs.ast_debug(w);
                w.write(" | ");
                rhs.ast_debug(w);
            }
            At(x, unused_binding, pat) => {
                x.ast_debug(w);
                if *unused_binding {
                    w.write("#unused");
                }
                w.write(" @ ");
                pat.ast_debug(w);
            }
            ErrorPat => w.write("#err"),
        }
    }
}

impl AstDebug for Vec<LValue> {
    fn ast_debug(&self, w: &mut AstWriter) {
        let parens = self.len() != 1;
        if parens {
            w.write("(");
        }
        w.comma(self, |w, b| b.ast_debug(w));
        if parens {
            w.write(")");
        }
    }
}

impl AstDebug for LValue_ {
    fn ast_debug(&self, w: &mut AstWriter) {
        use LValue_ as L;
        match self {
            L::Ignore => w.write("_"),
            L::Var {
                mut_,
                var,
                unused_binding,
            } => {
                if let Some(mut_) = mut_ {
                    mut_.ast_debug(w);
                }
                var.ast_debug(w);
                if *unused_binding {
                    w.write("#unused");
                }
            }
            L::Unpack(m, s, tys_opt, fields) => {
                w.write(&format!("{}::{}", m, s));
                if let Some(ss) = tys_opt {
                    w.write("<");
                    ss.ast_debug(w);
                    w.write(">");
                }
                w.write("{");
                w.comma(fields, |w, (_, f, idx_b)| {
                    let (idx, b) = idx_b;
                    w.write(&format!("{}#{}: ", idx, f));
                    b.ast_debug(w);
                });
                w.write("}");
            }
        }
    }
}

impl AstDebug for LambdaLValues_ {
    fn ast_debug(&self, w: &mut AstWriter) {
        w.write("|");
        w.comma(self, |w, (lv, ty_opt)| {
            lv.ast_debug(w);
            if let Some(ty) = ty_opt {
                w.write(": ");
                ty.ast_debug(w);
            }
        });
        w.write("| ");
    }
}<|MERGE_RESOLUTION|>--- conflicted
+++ resolved
@@ -1211,11 +1211,6 @@
         }
         attributes.ast_debug(w);
         w.writeln(match target_kind {
-<<<<<<< HEAD
-            TargetKind::Source => "source module",
-            TargetKind::DependencyBeingCompiled => "dependency module",
-            TargetKind::DependencyBeingLinked => "linked module",
-=======
             TargetKind::Source {
                 is_root_package: true,
             } => "root module",
@@ -1223,7 +1218,6 @@
                 is_root_package: false,
             } => "dependency module",
             TargetKind::External => "external module",
->>>>>>> 0616027a
         });
         use_funs.ast_debug(w);
         syntax_methods.ast_debug(w);
