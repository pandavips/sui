--- conflicted
+++ resolved
@@ -2,6 +2,8 @@
 // SPDX-License-Identifier: Apache-2.0
 
 use std::io::Read;
+use std::io::Read;
+use std::os::unix::prelude::FileExt;
 use std::os::unix::prelude::FileExt;
 use std::{fmt::Write, fs::read_dir, path::PathBuf, str, thread, time::Duration};
 
@@ -26,15 +28,11 @@
     SUI_KEYSTORE_FILENAME, SUI_NETWORK_CONFIG,
 };
 use sui_framework_build::compiled_package::{BuildConfig, SuiPackageHooks};
+use sui_framework_build::compiled_package::{BuildConfig, SuiPackageHooks};
 use sui_json::SuiJsonValue;
 use sui_json_rpc_types::{
-<<<<<<< HEAD
     BigInt, OwnedObjectRef, SuiObjectData, SuiObjectDataOptions, SuiObjectResponse,
-    SuiObjectResponseQuery, SuiTransactionEffects, SuiTransactionEffectsAPI,
-=======
-    OwnedObjectRef, SuiObjectData, SuiObjectDataOptions, SuiObjectResponse, SuiObjectResponseQuery,
-    SuiTransactionEffects, SuiTransactionEffectsAPI,
->>>>>>> ea451b7f
+    SuiObjectResponseQuery, SuiTransactionEffects, SuiTransactionEffects, SuiTransactionEffectsAPI,
 };
 use sui_keys::keystore::{AccountKeystore, FileBasedKeystore};
 use sui_macros::sim_test;
@@ -922,6 +920,145 @@
         .unwrap_err()
         .to_string()
         .contains("DependentPackageNotFound"));
+    Ok(())
+}
+
+// TODO(tzakian): When we remove the upgrade feature flag un-ignore this test.
+// This test will fail until the protocol config allows upgrades (doesn't work with an override).
+#[sim_test]
+#[ignore]
+async fn test_package_upgrade_command() -> Result<(), anyhow::Error> {
+    move_package::package_hooks::register_package_hooks(Box::new(SuiPackageHooks {}));
+    let mut test_cluster = TestClusterBuilder::new().build().await?;
+    let address = test_cluster.get_address_0();
+    let context = &mut test_cluster.wallet;
+
+    let client = context.get_client().await?;
+    let object_refs = client
+        .read_api()
+        .get_owned_objects(
+            address,
+            Some(SuiObjectResponseQuery::new_with_options(
+                SuiObjectDataOptions::new()
+                    .with_type()
+                    .with_owner()
+                    .with_previous_transaction(),
+            )),
+            None,
+            None,
+            None,
+        )
+        .await?
+        .data;
+
+    // Check log output contains all object ids.
+    let gas_obj_id = object_refs.first().unwrap().object().unwrap().object_id;
+
+    // Provide path to well formed package sources
+    let mut package_path = PathBuf::from(TEST_DATA_DIR);
+    package_path.push("dummy_modules_upgrade");
+    let build_config = BuildConfig::new_for_testing().config;
+    let resp = SuiClientCommands::Publish {
+        package_path: package_path.clone(),
+        build_config,
+        gas: Some(gas_obj_id),
+        gas_budget: 20_000,
+        skip_dependency_verification: false,
+        with_unpublished_dependencies: false,
+    }
+    .execute(context)
+    .await?;
+
+    // Print it out to CLI/logs
+    resp.print(true);
+
+    let SuiClientCommandResult::Publish(response) = resp else {
+        unreachable!("Invalid response");
+    };
+
+    let SuiTransactionEffects::V1(effects) = response.effects.unwrap();
+
+    assert!(effects.status.is_ok());
+    let package = effects
+        .created()
+        .iter()
+        .find(|refe| matches!(refe.owner, Owner::Immutable))
+        .unwrap();
+
+    let cap = effects
+        .created()
+        .iter()
+        .find(|refe| matches!(refe.owner, Owner::AddressOwner(_)))
+        .unwrap();
+
+    // Hacky for now: we need to add the correct `published-at` field to the Move toml file.
+    // In the future once we have automated address management replace this logic!
+    let tmp_dir = tempfile::tempdir().unwrap();
+    fs_extra::dir::copy(
+        &package_path,
+        tmp_dir.path(),
+        &fs_extra::dir::CopyOptions::default(),
+    )
+    .unwrap();
+    let mut upgrade_pkg_path = tmp_dir.path().to_path_buf();
+    upgrade_pkg_path.extend(["dummy_modules_upgrade", "Move.toml"]);
+    let mut move_toml = std::fs::File::options()
+        .read(true)
+        .write(true)
+        .open(&upgrade_pkg_path)
+        .unwrap();
+    upgrade_pkg_path.pop();
+
+    let mut buf = String::new();
+    move_toml.read_to_string(&mut buf).unwrap();
+
+    // Add a `published-at = "0x<package_object_id>"` to the Move manifest.
+    let mut lines: Vec<String> = buf.split('\n').map(|x| x.to_string()).collect();
+    let idx = lines.iter().position(|s| s == "[package]").unwrap();
+    lines.insert(
+        idx + 1,
+        format!(
+            "published-at = \"{}\"",
+            package.reference.object_id.to_hex_uncompressed()
+        ),
+    );
+    let new = lines.join("\n");
+    move_toml.write_at(new.as_bytes(), 0).unwrap();
+
+    // Now run the upgrade
+    let build_config = BuildConfig::new_for_testing().config;
+    let resp = SuiClientCommands::Upgrade {
+        package_path: upgrade_pkg_path,
+        upgrade_capability: cap.reference.object_id,
+        build_config,
+        gas: Some(gas_obj_id),
+        gas_budget: 20_000,
+        skip_dependency_verification: false,
+        with_unpublished_dependencies: false,
+    }
+    .execute(context)
+    .await?;
+
+    resp.print(true);
+
+    let SuiClientCommandResult::Upgrade(response) = resp else {
+        unreachable!("Invalid upgrade response");
+    };
+    let SuiTransactionEffects::V1(effects) = response.effects.unwrap();
+
+    assert!(effects.status.is_ok());
+
+    let obj_ids = effects
+        .created()
+        .iter()
+        .map(|refe| refe.reference.object_id)
+        .collect::<Vec<_>>();
+
+    // Check the objects
+    for obj_id in obj_ids {
+        get_parsed_object_assert_existence(obj_id, context).await;
+    }
+
     Ok(())
 }
 
